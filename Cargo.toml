--- conflicted
+++ resolved
@@ -23,13 +23,8 @@
 	"phost",
 	"runtime",
 	"rpc",
-<<<<<<< HEAD
-	"scripts/toml-upgrade-version"
-]
-
-resolver = "2"
-=======
 	"scripts/toml-upgrade-version",
 	"scripts/debug-cli"
 ]
->>>>>>> 7e852cc2
+
+resolver = "2"